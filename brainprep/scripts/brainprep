#! /usr/bin/env python3
# -*- coding: utf-8 -*-
##########################################################################
# NSAp - Copyright (C) CEA, 2022
# Distributed under the terms of the CeCILL-B license, as published by
# the CEA-CNRS-INRIA. Refer to the LICENSE file or to
# http://www.cecill.info/licences/Licence_CeCILL-B_V1-en.html
# for details.
##########################################################################

# System import
import fire
import brainprep.workflow as wf


fire.Fire({
    "fsreconall": wf.brainprep_fsreconall,
    "fsreconall-summary": wf.brainprep_fsreconall_summary,
    "fsreconall-qc": wf.brainprep_fsreconall_qc,
    "cat12vbm": wf.brainprep_cat12vbm,
    "cat12vbm-qc": wf.brainprep_cat12vbm_qc,
    "quasiraw": wf.brainprep_quasiraw,
    "quasiraw-qc": wf.brainprep_quasiraw_qc,
    "fmriprep": wf.brainprep_fmriprep,
    "fmriprep-conn": wf.brainprep_fmriprep_conn,
    "mriqc": wf.brainprep_mriqc,
    "mriqc-summary": wf.brainprep_mriqc_summary,
<<<<<<< HEAD
    "deface": wf.brainprep_deface,
    "tbss-preproc": wf.brainprep_tbss_preproc,
    "tbss": wf.brainprep_tbss
=======
    "dmriprep": wf.brainprep_dmriprep
>>>>>>> e4c9cf12
})<|MERGE_RESOLUTION|>--- conflicted
+++ resolved
@@ -25,11 +25,8 @@
     "fmriprep-conn": wf.brainprep_fmriprep_conn,
     "mriqc": wf.brainprep_mriqc,
     "mriqc-summary": wf.brainprep_mriqc_summary,
-<<<<<<< HEAD
     "deface": wf.brainprep_deface,
     "tbss-preproc": wf.brainprep_tbss_preproc,
-    "tbss": wf.brainprep_tbss
-=======
+    "tbss": wf.brainprep_tbss,
     "dmriprep": wf.brainprep_dmriprep
->>>>>>> e4c9cf12
 })